--- conflicted
+++ resolved
@@ -56,24 +56,17 @@
      */
     private $defaultVisibility;
 
-<<<<<<< HEAD
-=======
     /**
      * @var MimeTypeDetector
      */
     private $mimeTypeDetector;
 
->>>>>>> 24d5142d
     public function __construct(
         Bucket $bucket,
         string $prefix = '',
         VisibilityHandler $visibilityHandler = null,
-<<<<<<< HEAD
-        string $defaultVisibility = Visibility::PRIVATE
-=======
         string $defaultVisibility = Visibility::PRIVATE,
         MimeTypeDetector $mimeTypeDetector = null
->>>>>>> 24d5142d
     ) {
         $this->bucket = $bucket;
         $this->prefixer = new PathPrefixer($prefix);
@@ -148,18 +141,12 @@
             $options['predefinedAcl'] = $predefinedAcl;
         }
 
-<<<<<<< HEAD
-        if ($config->get('metadata')) {
-            $options['metadata'] = $config->get('metadata');
-        }
-=======
         $metadata = $config->get('metadata', []);
         $shouldDetermineMimetype = $contents !== '' && ! array_key_exists('contentType', $metadata);
         if ($shouldDetermineMimetype && $mimeType = $this->mimeTypeDetector->detectMimeType($path, $contents)) {
             $metadata['contentType'] = $mimeType;
         }
         $options['metadata'] = $metadata;
->>>>>>> 24d5142d
 
         try {
             $this->bucket->upload($contents, $options);
