<?php

declare(strict_types=1);

namespace League\Flysystem\PhpseclibV3;

<<<<<<< HEAD
use phpseclib3\Exception\NoSupportedAlgorithmsException;
=======
use League\Flysystem\AdapterTestUtilities\ToxiproxyManagement;
>>>>>>> e902df6b
use phpseclib3\Net\SFTP;
use PHPUnit\Framework\TestCase;

use function base64_decode;
use function class_exists;
use function explode;
use function hash;
use function implode;
use function str_split;

/**
 * @group sftp
 * @group sftp-connection
 * @group phpseclib3
 */
class SftpConnectionProviderTest extends TestCase
{
    const KEX_ACCEPTED_BY_DEFAULT_OPENSSH_BUT_DISABLED_IN_EDDSA_ONLY = 'diffie-hellman-group14-sha256';

    public static function setUpBeforeClass(): void
    {
        if ( ! class_exists(SFTP::class)) {
            self::markTestIncomplete("No phpseclib v3 installed");
        }
    }

    /**
     * @test
     */
    public function giving_up_after_5_connection_failures(): void
    {
        $this->expectException(UnableToConnectToSftpHost::class);

        $provider = SftpConnectionProvider::fromArray(
            [
                'host' => 'localhost',
                'username' => 'foo',
                'password' => 'pass',
                'port' => 2222,
                'timeout' => 10,
                'connectivityChecker' => new FixatedConnectivityChecker(5)
            ]
        );

        $provider->provideConnection();
    }

    /**
     * @test
     */
    public function trying_until_5_tries(): void
    {
        $provider = SftpConnectionProvider::fromArray([
            'host' => 'localhost',
            'username' => 'foo',
            'password' => 'pass',
            'port' => 2222,
            'timeout' => 10,
            'connectivityChecker' => new FixatedConnectivityChecker(4)
        ]);
        $connection = $provider->provideConnection();
        $sameConnection = $provider->provideConnection();

        $this->assertInstanceOf(SFTP::class, $connection);
        $this->assertSame($connection, $sameConnection);
    }

    /**
     * @test
     */
    public function authenticating_with_a_private_key(): void
    {
        $provider = SftpConnectionProvider::fromArray(
            [
                'host' => 'localhost',
                'username' => 'bar',
                'privateKey' => __DIR__ . '/../../test_files/sftp/id_rsa',
                'passphrase' => 'secret',
                'port' => 2222,
            ]
        );

        $connection = $provider->provideConnection();
        $this->assertInstanceOf(SFTP::class, $connection);
    }

    /**
     * @test
     */
    public function authenticating_with_an_invalid_private_key(): void
    {
        $provider = SftpConnectionProvider::fromArray(
            [
                'host' => 'localhost',
                'username' => 'bar',
                'privateKey' => __DIR__ . '/../../test_files/sftp/users.conf',
                'port' => 2222,
            ]
        );

        $this->expectException(UnableToLoadPrivateKey::class);

        $provider->provideConnection();
    }

    /**
     * @test
     */
    public function authenticating_with_an_ssh_agent(): void
    {
        $provider = SftpConnectionProvider::fromArray(
            [
                'host' => 'localhost',
                'username' => 'bar',
                'useAgent' => true,
                'port' => 2222,
            ]
        );

        $connection = $provider->provideConnection();
        $this->assertInstanceOf(SFTP::class, $connection);
    }

    /**
     * @test
     */
    public function failing_to_authenticating_with_an_ssh_agent(): void
    {
        $this->expectException(UnableToAuthenticate::class);

        $provider = SftpConnectionProvider::fromArray(
            [
                'host' => 'localhost',
                'username' => 'foo',
                'useAgent' => true,
                'port' => 2222,
            ]
        );

        $provider->provideConnection();
    }

    /**
     * @test
     */
    public function authenticating_with_a_private_key_and_falling_back_to_password(): void
    {
        $provider = SftpConnectionProvider::fromArray(
            [
                'host' => 'localhost',
                'username' => 'foo',
                'password' => 'pass',
                'privateKey' => __DIR__ . '/../../test_files/sftp/id_rsa',
                'passphrase' => 'secret',
                'port' => 2222,
            ]
        );

        $connection = $provider->provideConnection();
        $this->assertInstanceOf(SFTP::class, $connection);
    }

    /**
     * @test
     */
    public function not_being_able_to_authenticate_with_a_private_key(): void
    {
        $provider = SftpConnectionProvider::fromArray(
            [
                'host' => 'localhost',
                'username' => 'foo',
                'privateKey' => __DIR__ . '/../../test_files/sftp/unknown.key',
                'passphrase' => 'secret',
                'port' => 2222,
            ]
        );

        $this->expectExceptionObject(UnableToAuthenticate::withPrivateKey());
        $provider->provideConnection();
    }

    /**
     * @test
     */
    public function verifying_a_fingerprint(): void
    {
        $key = file_get_contents(__DIR__ . '/../../test_files/sftp/ssh_host_ed25519_key.pub');
        $fingerPrint = $this->computeFingerPrint($key);

        $provider = SftpConnectionProvider::fromArray(
            [
                'host' => 'localhost',
                'username' => 'foo',
                'password' => 'pass',
                'port' => 2222,
                'hostFingerprint' => $fingerPrint,
            ]
        );

        $anotherConnection = $provider->provideConnection();
        $this->assertInstanceOf(SFTP::class, $anotherConnection);
    }

    /**
     * @test
     */
    public function providing_an_invalid_fingerprint(): void
    {
        $this->expectException(UnableToEstablishAuthenticityOfHost::class);

        $provider = SftpConnectionProvider::fromArray(
            [
                'host' => 'localhost',
                'username' => 'foo',
                'password' => 'pass',
                'port' => 2222,
                'hostFingerprint' => 'invalid:fingerprint',
            ]
        );
        $provider->provideConnection();
    }

    /**
     * @test
     */
    public function providing_an_invalid_password(): void
    {
        $this->expectException(UnableToAuthenticate::class);
        $provider = SftpConnectionProvider::fromArray(
            [
                'host' => 'localhost',
                'username' => 'foo',
                'password' => 'lol',
                'port' => 2222,
            ]
        );
        $provider->provideConnection();
    }

    /**
     * @test
     */
<<<<<<< HEAD
    public function authenticate_with_supported_preferred_kex_algorithm_succedes(): void
    {
        $provider = SftpConnectionProvider::fromArray(
            [
                'host' => 'localhost',
                'username' => 'foo',
                'password' => 'pass',
                'port' => 2222,
                'preferredAlgorithms' => [
                    'kex' => [self::KEX_ACCEPTED_BY_DEFAULT_OPENSSH_BUT_DISABLED_IN_EDDSA_ONLY],
                ],
            ]
        );
        $this->assertInstanceOf(SFTP::class, $provider->provideConnection());

        $provider = SftpConnectionProvider::fromArray(
            [
                'host' => 'localhost',
                'username' => 'foo',
                'password' => 'pass',
                'port' => 2223,
                'preferredAlgorithms' => [
                    'kex' => ['curve25519-sha256'],
                ],
            ]
        );
        $provider->provideConnection();
        $this->assertInstanceOf(SFTP::class, $provider->provideConnection());
    }

    /**
     * @test
     */
    public function authenticate_with_unsupported_preferred_kex_algorithm_failes(): void
    {
        $provider = SftpConnectionProvider::fromArray(
            [
                'host' => 'localhost',
                'username' => 'foo',
                'password' => 'pass',
                'port' => 2223,
                'preferredAlgorithms' => [
                    'kex' => [self::KEX_ACCEPTED_BY_DEFAULT_OPENSSH_BUT_DISABLED_IN_EDDSA_ONLY],
                ],
            ]
        );

        $this->expectException(NoSupportedAlgorithmsException::class);
        $provider->provideConnection();
=======
    public function retries_several_times_until_failure(): void
    {
        $connectivityChecker = new class implements ConnectivityChecker {
            /** @var int */
            public $calls = 0;

            public function isConnected(SFTP $connection): bool
            {
                ++$this->calls;

                return $connection->isConnected();
            }
        };

        $managesConnectionToxics = ToxiproxyManagement::forServer();
        $managesConnectionToxics->resetPeerOnRequest('sftp', 10);

        $maxTries = 5;

        $provider = SftpConnectionProvider::fromArray(
            [
                'host' => 'localhost',
                'username' => 'bar',
                'privateKey' => __DIR__ . '/../../test_files/sftp/id_rsa',
                'passphrase' => 'secret',
                'port' => 8222,
                'maxTries' => $maxTries,
                'timeout' => 1,
                'connectivityChecker' => $connectivityChecker,
            ]
        );

        $this->expectException(UnableToConnectToSftpHost::class);

        try {
            $provider->provideConnection();
        } finally {
            $managesConnectionToxics->removeAllToxics();

            self::assertSame($maxTries + 1, $connectivityChecker->calls);
        }
>>>>>>> e902df6b
    }

    private function computeFingerPrint(string $publicKey): string
    {
        $content = explode(' ', $publicKey, 3);
        $algo = $content[0] === 'ssh-rsa' ? 'md5' : 'sha512';

        return implode(':', str_split(hash($algo, base64_decode($content[1])), 2));
    }
}<|MERGE_RESOLUTION|>--- conflicted
+++ resolved
@@ -4,11 +4,8 @@
 
 namespace League\Flysystem\PhpseclibV3;
 
-<<<<<<< HEAD
+use League\Flysystem\AdapterTestUtilities\ToxiproxyManagement;
 use phpseclib3\Exception\NoSupportedAlgorithmsException;
-=======
-use League\Flysystem\AdapterTestUtilities\ToxiproxyManagement;
->>>>>>> e902df6b
 use phpseclib3\Net\SFTP;
 use PHPUnit\Framework\TestCase;
 
@@ -251,57 +248,6 @@
     /**
      * @test
      */
-<<<<<<< HEAD
-    public function authenticate_with_supported_preferred_kex_algorithm_succedes(): void
-    {
-        $provider = SftpConnectionProvider::fromArray(
-            [
-                'host' => 'localhost',
-                'username' => 'foo',
-                'password' => 'pass',
-                'port' => 2222,
-                'preferredAlgorithms' => [
-                    'kex' => [self::KEX_ACCEPTED_BY_DEFAULT_OPENSSH_BUT_DISABLED_IN_EDDSA_ONLY],
-                ],
-            ]
-        );
-        $this->assertInstanceOf(SFTP::class, $provider->provideConnection());
-
-        $provider = SftpConnectionProvider::fromArray(
-            [
-                'host' => 'localhost',
-                'username' => 'foo',
-                'password' => 'pass',
-                'port' => 2223,
-                'preferredAlgorithms' => [
-                    'kex' => ['curve25519-sha256'],
-                ],
-            ]
-        );
-        $provider->provideConnection();
-        $this->assertInstanceOf(SFTP::class, $provider->provideConnection());
-    }
-
-    /**
-     * @test
-     */
-    public function authenticate_with_unsupported_preferred_kex_algorithm_failes(): void
-    {
-        $provider = SftpConnectionProvider::fromArray(
-            [
-                'host' => 'localhost',
-                'username' => 'foo',
-                'password' => 'pass',
-                'port' => 2223,
-                'preferredAlgorithms' => [
-                    'kex' => [self::KEX_ACCEPTED_BY_DEFAULT_OPENSSH_BUT_DISABLED_IN_EDDSA_ONLY],
-                ],
-            ]
-        );
-
-        $this->expectException(NoSupportedAlgorithmsException::class);
-        $provider->provideConnection();
-=======
     public function retries_several_times_until_failure(): void
     {
         $connectivityChecker = new class implements ConnectivityChecker {
@@ -343,7 +289,60 @@
 
             self::assertSame($maxTries + 1, $connectivityChecker->calls);
         }
->>>>>>> e902df6b
+    }
+
+    /**
+     * @test
+     */
+    public function authenticate_with_supported_preferred_kex_algorithm_succedes(): void
+    {
+        $provider = SftpConnectionProvider::fromArray(
+            [
+                'host' => 'localhost',
+                'username' => 'foo',
+                'password' => 'pass',
+                'port' => 2222,
+                'preferredAlgorithms' => [
+                    'kex' => [self::KEX_ACCEPTED_BY_DEFAULT_OPENSSH_BUT_DISABLED_IN_EDDSA_ONLY],
+                ],
+            ]
+        );
+        $this->assertInstanceOf(SFTP::class, $provider->provideConnection());
+
+        $provider = SftpConnectionProvider::fromArray(
+            [
+                'host' => 'localhost',
+                'username' => 'foo',
+                'password' => 'pass',
+                'port' => 2223,
+                'preferredAlgorithms' => [
+                    'kex' => ['curve25519-sha256'],
+                ],
+            ]
+        );
+        $provider->provideConnection();
+        $this->assertInstanceOf(SFTP::class, $provider->provideConnection());
+    }
+
+    /**
+     * @test
+     */
+    public function authenticate_with_unsupported_preferred_kex_algorithm_failes(): void
+    {
+        $provider = SftpConnectionProvider::fromArray(
+            [
+                'host' => 'localhost',
+                'username' => 'foo',
+                'password' => 'pass',
+                'port' => 2223,
+                'preferredAlgorithms' => [
+                    'kex' => [self::KEX_ACCEPTED_BY_DEFAULT_OPENSSH_BUT_DISABLED_IN_EDDSA_ONLY],
+                ],
+            ]
+        );
+
+        $this->expectException(NoSupportedAlgorithmsException::class);
+        $provider->provideConnection();
     }
 
     private function computeFingerPrint(string $publicKey): string
