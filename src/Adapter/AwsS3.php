<?php

namespace League\Flysystem\Adapter;

use Aws\Common\Exception\MultipartUploadException;
use Aws\Common\Exception\RuntimeException;
use Aws\S3\Model\MultipartUpload\AbstractTransfer;
use Aws\S3\Model\MultipartUpload\ParallelTransfer;
use Aws\S3\Model\MultipartUpload\SerialTransfer;
use Aws\S3\Model\MultipartUpload\UploadBuilder;
use Aws\S3\S3Client;
use Aws\S3\Enum\Group;
use Aws\S3\Enum\Permission;
use League\Flysystem\AdapterInterface;
use League\Flysystem\Config;
use League\Flysystem\Util;

class AwsS3 extends AbstractAdapter
{
    /**
     * @var  array  $resultMap
     */
    protected static $resultMap = array(
        'Body'          => 'contents',
        'ContentLength' => 'size',
        'ContentType'   => 'mimetype',
        'Size'          => 'size',
    );

    /**
     * @var  array  $metaOptions
     */
    protected static $metaOptions = array(
        'Cache-Control',
        'Expires',
<<<<<<< HEAD
        'Metadata',
=======
        'StorageClass',
        'ServerSideEncryption',
>>>>>>> d695638e
    );

    /**
     * @var  string  $bucket  bucket name
     */
    protected $bucket;

    /**
     * @var  \Aws\S3\S3Client  $client  S3 Client
     */
    protected $client;

    /**
     * @var  string  $prefix  path prefix
     */
    protected $prefix;

    /**
     * @var  array  $options  default options[
     *                            Multipart=1024 Mb - After what size should multipart be used
     *                            MinPartSize=32 Mb - Minimum size of parts for each part
     *                            Concurrency=3 - If multipart is used, how many concurrent connections should be used
     *                            ]
     */
    protected $options = array('Multipart' => 1024, 'MinPartSize' => 32, 'Concurrency' => 3);

    /**
     * @var  UploadBuilder $uploadBuilder  Used to upload object using a multipart transfer
     */
    protected $uploadBuilder;

    /**
     * Constructor
     *
     * @param  S3Client       $client
     * @param  string         $bucket
     * @param  string         $prefix
     * @param  array          $options
     * @param  UploadBuilder  $uploadBuilder
     */
    public function __construct(
        S3Client $client,
        $bucket,
        $prefix = null,
        array $options = array(),
        $uploadBuilder = null
    ) {
        $this->client = $client;
        $this->bucket = $bucket;
        $this->prefix = $prefix;
        $this->options = array_merge($this->options, $options);
        if (!empty($uploadBuilder)) {
            $this->setUploadBuilder($uploadBuilder);
        }
    }

    /**
     * Check whether a file exists
     *
     * @param   string  $path
     * @return  bool    weather an object result
     */
    public function has($path)
    {
        return $this->client->doesObjectExist($this->bucket, $this->prefix($path));
    }

    /**
     * Write a file
     *
     * @param   string  $path
     * @param   string  $contents
     * @param   mixed   $config
     * @return  array   file metadata
     */
    public function write($path, $contents, $config = null)
    {
        $config = Util::ensureConfig($config);
        $options = $this->getOptions($path, array(
            'Body' => $contents,
            'ContentType' => Util::guessMimeType($path, $contents),
            'ContentLength' => Util::contentSize($contents),
        ), $config);

        $multipartLimit = $this->mbToBytes($options['Multipart']);
        if ($options['ContentLength'] > $multipartLimit) {
            try {
                $result = $this->putObjectMultipart($options);
            } catch (\Exception $e) {
                $result = false;
            }
        } else {
            $result = $this->client->putObject($options);
        }

        if ($result === false) {
            return false;
        }

        return $this->normalizeObject($options);
    }

    /**
     * Write using a stream
     *
     * @param   string    $path
     * @param   resource  $resource
     * @param   mixed     $config ['visibility'='private', 'mimetype'='', 'streamsize'=0, 'Metadata'=[]]
     * @return  array     file metadata
     */
    public function writeStream($path, $resource, $config = null)
    {
        $config = Util::ensureConfig($config);
        $options = array('Body' => $resource,);

        $options = $this->getOptions($path, $options, $config);

        $multipartLimit = $this->mbToBytes($options['Multipart']);
        $uploadBuilder = $this->getUploadBuilder();

        // If we don't know the streamsize, we have to assume we need to upload using multipart, otherwise it might fail
        // However, if we don't have an uploadBuilder set, we have to try using putObject()

        if (($config->get('streamsize', ($multipartLimit + 1)) > $multipartLimit) && (!empty($uploadBuilder))) {
            $this->putObjectMultipart($options);
        } else {
            $this->client->putObject($options);
        }

        return $this->normalizeObject($options);
    }

    /**
     * Update a file
     *
     * @param   string  $path
     * @param   string  $contents
     * @param   mixed   $config    Config object or visibility setting
     * @return  array   file metadata
     */
    public function update($path, $contents, $config = null)
    {
        return $this->write($path, $contents, $config);
    }

    /**
     * Update a file using a stream
     *
     * @param   string    $path
     * @param   resource  $resource
     * @param   mixed     $config    Config object or visibility setting
     * @return  array     file metadata
     */
    public function updateStream($path, $resource, $config = null)
    {
        return $this->writeStream($path, $resource, $config);
    }

    /**
     * Read a file
     *
     * @param   string  $path
     * @return  array   file metadata
     */
    public function read($path)
    {
        $options = $this->getOptions($path);
        $result = $this->client->getObject($options);

        return $this->normalizeObject($result->getAll(), $path);
    }

    /**
     * Get a read-stream for a file
     *
     * @param   string  $path
     * @return  array   file metadata
     */
    public function readStream($path)
    {
        if ( ! in_array('s3', stream_get_wrappers())) {
            $this->client->registerStreamWrapper();
        }

        $context = stream_context_create(array(
            's3' => array('seekable' => true),
        ));

        $stream = fopen('s3://'.$this->bucket.'/'.$this->prefix($path), 'r', false, $context);

        return compact('stream');
    }

    /**
     * Rename a file
     *
     * @param   string  $path
     * @param   string  $newpath
     * @return  array   file metadata
     */
    public function rename($path, $newpath)
    {
        $options = $this->getOptions($newpath, array(
            'Bucket' => $this->bucket,
            'CopySource' => $this->bucket.'/'.$this->prefix($path),
        ));

        $result = $this->client->copyObject($options)->getAll();
        $result = $this->normalizeObject($result, $newpath);
        $this->delete($path);

        return $result;
    }

    /**
     * Copy a file
     *
     * @param   string  $path
     * @param   string  $newpath
     * @return  array   file metadata
     */
    public function copy($path, $newpath)
    {
        $options = $this->getOptions($newpath, array(
            'Bucket' => $this->bucket,
            'CopySource' => $this->bucket.'/'.$this->prefix($path),
        ));

        $result = $this->client->copyObject($options)->getAll();

        return $this->normalizeObject($result, $newpath);
    }

    /**
     * Delete a file
     *
     * @param   string   $path
     * @return  boolean  delete result
     */
    public function delete($path)
    {
        $options = $this->getOptions($path);

        return $this->client->deleteObject($options);
    }

    /**
     * Delete a directory (recursive)
     *
     * @param   string   $path
     * @return  boolean  delete result
     */
    public function deleteDir($path)
    {
        $prefix = rtrim($this->prefix($path), '/') . '/';

        return $this->client->deleteMatchingObjects($this->bucket, $prefix);
    }

    /**
     * Create a directory
     *
     * @param   string  $dirname
     * @param   array   $options
     * @return  array   directory metadata
     */
    public function createDir($dirname, array $options = array())
    {
        $result = $this->write(rtrim($dirname, '/') . '/', '', $options);

        if ( ! $result) {
            return false;
        }

        return array('path' => $dirname, 'type' => 'dir');
    }

    /**
     * Get metadata for a file
     *
     * @param   string  $path
     * @return  array   file metadata
     */
    public function getMetadata($path)
    {
        $options = $this->getOptions($path);
        $result = $this->client->headObject($options);

        return $this->normalizeObject($result->getAll(), $path);
    }

    /**
     * Get the mimetype of a file
     *
     * @param   string  $path
     * @return  array   file metadata
     */
    public function getMimetype($path)
    {
        return $this->getMetadata($path);
    }

    /**
     * Get the metadata of a file, the filesize will be in $object['size']
     *
     * @param   string  $path
     * @return  array   file metadata
     */
    public function getSize($path)
    {
        return $this->getMetadata($path);
    }

    /**
     * Get the timestamp of a file
     *
     * @param   string  $path
     * @return  array   file metadata
     */
    public function getTimestamp($path)
    {
        return $this->getMetadata($path);
    }

    /**
     * Get the visibility of a file
     *
     * @param   string  $path
     * @return  array   file metadata
     */
    public function getVisibility($path)
    {
        $options = $this->getOptions($path);
        $result = $this->client->getObjectAcl($options)->getAll();
        $visibility = AdapterInterface::VISIBILITY_PRIVATE;

        foreach ($result['Grants'] as $grant) {
            if (isset($grant['Grantee']['URI']) && $grant['Grantee']['URI'] === Group::ALL_USERS && $grant['Permission'] === Permission::READ) {
                $visibility = AdapterInterface::VISIBILITY_PUBLIC;
                break;
            }
        }

        return compact('visibility');
    }

    /**
     * Get mimetype of a file
     *
     * @param   string  $path
     * @param   string  $visibility
     * @return  array   file metadata
     */
    public function setVisibility($path, $visibility)
    {
        $options = $this->getOptions($path, array(
            'ACL' => $visibility === AdapterInterface::VISIBILITY_PUBLIC ? 'public-read' : 'private',
        ));

        $this->client->putObjectAcl($options);

        return compact('visibility');
    }

    /**
     * List contents of a directory
     *
     * @param   string  $dirname
     * @param   bool    $recursive
     * @return  array   directory contents
     */
    public function listContents($dirname = '', $recursive = false)
    {
        $objectsIterator = $this->client->getIterator('listObjects', array(
            'Bucket' => $this->bucket,
            'Prefix' => $this->prefix($dirname),
        ));

        $contents = iterator_to_array($objectsIterator);
        $result = array_map(array($this, 'normalizeObject'), $contents);

        return Util::emulateDirectories($result);
    }

    /**
     * Normalize a result from AWS
     *
     * @param   array   $object
     * @param   string  $path
     * @return  array   file metadata
     */
    protected function normalizeObject($object, $path = null)
    {
        $result = array('path' => $path ?: $object['Key']);

        if (isset($object['LastModified'])) {
            $result['timestamp'] = strtotime($object['LastModified']);
        }

        if (substr($result['path'], -1) === '/') {
            $result['type'] = 'dir';
            $result['path'] = rtrim($result['path'], '/');
            $result['dirname'] = Util::dirname($result['path']);

            return $result;
        }

        $result = array_merge($result, Util::map($object, static::$resultMap), array('type' => 'file'));
        $result['dirname'] = Util::dirname($result['path']);

        if (isset($result['contents'])) {
            $result['contents'] = (string) $result['contents'];
        }

        return $result;
    }

    /**
     * Get options for a AWS call
     *
     * @param   string  $path
     * @param   array   $options
     * @param   Config  $config
     * @return  array   AWS options
     */
    protected function getOptions($path, array $options = array(), Config $config = null)
    {
        $options['Key']    = $this->prefix($path);
        $options['Bucket'] = $this->bucket;

        if ($config) {
            $options = array_merge($options, $this->getOptionsFromConfig($config));
        }

        return array_merge($this->options, $options);
    }

    /**
     * Retrieve options from a Config instance
     *
     * @param   Config  $config
     * @return  array
     */
    protected function getOptionsFromConfig(Config $config)
    {
        $options = array();

        foreach (static::$metaOptions as $option) {
            if ( ! $config->has($option)) continue;
            $options[$option] = $config->get($option);
        }

        if ($visibility = $config->get('visibility')) {
            // For local reference
            $options['visibility'] = $visibility;
            // For external reference
            $options['ACL'] = $visibility === AdapterInterface::VISIBILITY_PUBLIC ? 'public-read' : 'private';
        }

        if ($mimetype = $config->get('mimetype')) {
            // For local reference
            $options['mimetype'] = $mimetype;
            // For external reference
            $options['ContentType'] = $mimetype;
        }

        return $options;
    }

    /**
     * Prefix a path
     *
     * @param   string  $path
     * @return  string  prefixed path
     */
    protected function prefix($path)
    {
        if (! $this->prefix) {
            return $path;
        }

        return $this->prefix.'/'.$path;
    }

    /**
     * Sends an object to a bucket using a multipart transfer, possibly also using concurrency
     *
     * @param   array $options Can have: [Body, Bucket, Key, MinPartSize, Concurrency, ContentType, ACL, Metadata]
     * @return  bool
     */
    protected function putObjectMultipart(array $options)
    {
        // Prepare the upload parameters.
        /** @var UploadBuilder $uploadBuilder */
        $uploadBuilder = $this->getUploadBuilder();

        $uploadBuilder->setBucket($options['Bucket'])
            // This options are always set in the $options array, so we don't need to check for them
            ->setKey($options['Key'])
            ->setMinPartSize($options['MinPartSize'])
            ->setConcurrency($options['Concurrency'])
            ->setSource($options['Body']) // these 2 methods must be the last to be called because they return
            ->setClient($this->client);   // AbstractUploadBuilder, which makes IDE and CI complain.

        if (isset($options['ACL'])) {
            $uploadBuilder->setOption('ACL', $options['ACL']);
        }

        if (isset($options['ContentType'])) {
            $uploadBuilder->setOption('ContentType', $options['ContentType']);
        }

        if (isset($options['Metadata'])) {
            $uploadBuilder->setOption('Metadata', $options['Metadata']);
        }

        $uploader = $this->createUploader($uploadBuilder);

        return $this->upload($uploader);
    }

    /**
     * @param   UploadBuilder     $uploadBuilder
     * @return  AbstractTransfer
     */
    protected function createUploader(UploadBuilder $uploadBuilder)
    {
        try {
            /** @var ParallelTransfer $uploader */
            $uploader = $uploadBuilder->build();

        } catch (RuntimeException $e) {
            // This happens when trying to make a ParallelTransfer with a remote source stream,
            //      or with no concurrency set. We fallback to a SerialTransfer and try again.
            /** @var SerialTransfer $uploader */
            $uploadBuilder->setConcurrency(1);
            $uploader = $uploadBuilder->build();
        }

        return $uploader;
    }

    /**
     * Perform the upload. Abort the upload if something goes wrong.
     *
     * @param   AbstractTransfer  $uploader
     * @return  bool
     */
    protected function upload(AbstractTransfer $uploader)
    {
        try {
            $uploader->upload();
        } catch (MultipartUploadException $e) {
            $uploader->abort();

            return false;
        }

        return true;
    }

    /**
     * Converts megabytes to bytes
     *
     * @param   int  $megabytes
     * @return  int
     */
    protected function mbToBytes($megabytes)
    {
        return $megabytes * 1024 * 1024;
    }

    /**
     * @param   UploadBuilder  $uploadBuilder
     * @return  self
     */
    public function setUploadBuilder(UploadBuilder $uploadBuilder)
    {
        $this->uploadBuilder = $uploadBuilder;

        return $this;
    }

    /**
     * @return UploadBuilder
     */
    public function getUploadBuilder()
    {
        return $this->uploadBuilder;
    }
}<|MERGE_RESOLUTION|>--- conflicted
+++ resolved
@@ -33,12 +33,9 @@
     protected static $metaOptions = array(
         'Cache-Control',
         'Expires',
-<<<<<<< HEAD
-        'Metadata',
-=======
         'StorageClass',
         'ServerSideEncryption',
->>>>>>> d695638e
+        'Metadata',
     );
 
     /**
