--- conflicted
+++ resolved
@@ -65,7 +65,6 @@
      * @param  string    $prefix
      * @param  array     $options
      */
-<<<<<<< HEAD
     public function __construct(
         S3Client $client,
         $bucket,
@@ -76,14 +75,7 @@
         $this->prefix = $prefix;
         $this->options = array_merge($this->options, $options);
         $this->client = $client;
-=======
-    public function __construct(S3Client $client, $bucket, $prefix = null, array $options = array())
-    {
-        $this->client = $client;
-        $this->bucket = $bucket;
-        $this->prefix = $prefix;
         $this->options = $options;
->>>>>>> 69fbc26c
     }
 
     /**
@@ -147,19 +139,7 @@
         $config = Util::ensureConfig($config);
         $options = $this->getOptions($path, array(
             'Body' => $resource,
-<<<<<<< HEAD
-        ));
-
-        if ($visibility = $config->get('visibility')) {
-            $options['ACL'] = (($visibility === AdapterInterface::VISIBILITY_PUBLIC) ? 'public-read' : 'private');
-        }
-
-        if ($mimetype = $config->get('mimetype')) {
-            $options['ContentType'] = $mimetype;
-        }
-=======
         ), $config);
->>>>>>> 69fbc26c
 
         //if we don't know the streamsize, we have to assume we need to upload using multipart, otherwise it might fail
         $multipartLimit = $this->mbToBytes($options['Multipart']);
