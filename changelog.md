# Changelog

<<<<<<< HEAD
## 1.0.54 - 2019-08-23

* Fixed directory creation race condition
* Prevent mime-type lookup when known in config
=======
## 1.0.54 - 2019-08-11

* Fixed metadata fetching of the existing directory in Ftpd.
>>>>>>> 3e37c0b1

## 1.0.53 - 2019-06-18

* Clear stat cache before getting file metadata.

## 1.0.52 - 2019-05-20

* Correcting mimetype for CSV files according to latest RFC (https://tools.ietf.org/html/rfc7111).
* Prevent warnings for `file_get_contents` calls without `has` calls.

## 1.0.51 - 2019-03-30

* [Ftp::listContents] Added support to return 'timestamp' attribute. Note that accuracy is limited
  due to limitations in the 'LIST' command.

## 1.0.50 - 2019-02-01

* Added option `'case_sensitive'` (default `true`) for cases like Dropbox which are not.
* Concurrency issue fixed with cache clear.

## 1.0.49 - 2018-11-24

* It's my birthday today.
* Error message for directory creation in the Local adapter has a better description with more context.

## 1.0.48 - 2018-10-15

* The MountManager now implements the FilesystemInterface.

## 1.0.47 - 2018-09-14

* Specify mimetype for .epub files

## 1.0.46 - 2018-08-22

* Return failure when copying a stream does not work instead of relying only on fclose.

## 1.0.45 - 2018-05-07

* Fixed a regression in path-derived metadata fetching.

## 1.0.44 - 2018-04-06

* Added missing file presence checks on `Filesystem::setVisibility` and `Filesystem::getSize`.
* The `Handler` types are now deprecated and will be removed in 2.0.0
* The `FilesystemInterface::get` method is now deprecated and will be removed in 2.0.0

## 1.0.43 - 2018-03-01

* Remove /docs from composer artifact.

## 1.0.42 - 2018-01-27

* Fixed FTP manual recursion.
* Various code style fixes.

## 1.0.41 - 2017-08-06

### Fixed

* Response array check mistake was corrected.

### Altered

* Removed support for HHVM.

## 1.0.40 - 2017-04-28

### Improved

* Made it possible to indicate an adapter can ovewrite files using the write functions rather than the update ones.

## 1.0.39 - 2017-04-25

### Fixed

* Some FTP servers return the `total` of 0 when a file doesn't exist instead of saying it doesn't exist.

## 1.0.38 - 2017-04-22

### Fixed

* Pure-FTPd now escapes the first call to rawlist too.

### Improved

* You can now optionally put the FTP adapter in `utf8`-mode by setting the `utf8` setting to `true`.

## 1.0.37 - 2017-03-22

### Fixed

* Space escaping for Pure-FTPd in the FTP adapter.

## 1.0.36 - 2017-03-18

### Fixed

* Ensure an FTP connection is still a resource before closing it.
* Made return values of some internal adapters consistent.
* Made 0 a valid FTP username.
* Docblock class reference fixes.
* Created a more specific exception for when a mount manage is not found (with BC).

## 1.0.35 - 2017-02-09

### Fixed

* Creating a directory in FTP checked whether a directory already existed, the check was not strict enough.

## 1.0.34 - 2017-01-30

### Fixed

* Account for a Finfo buffer error which causes an array to string conversion.
* Simplified path handling for Windows.

## 1.0.33 - 2017-01-23

### Fixed

* Path traversing possibility on Windows.

## 1.0.32 - 2016-10-19

### Fixed

* Fixed listings on windows.

## 1.0.31 - 2016-10-19

### Fixed

* Relative path resolving was too greedy.

## 1.0.30 - 2016-10-18

### Altered

* Lowered minimum PHP version to 5.5.9

## 1.0.29 - 2016-10-18

### Improved

* All FTP-like adapters now have a safe storage for usernames and passwords.

## 1.0.28 - 2016-10-07

### Fixed

* [#705] Config::has now also checks the fallback config.

## 1.0.27 - 2016-08-10

### Fixed

* [#684] The local adapter now infers the mimetype based on the extension for empty files.

## 1.0.26 - 2016-08-03

### Added

* [Filesystem] Added an option to disable asserts.

## 1.0.25 - 2016-07-18

### Improved

* [Local\Ftp] Streams opened with `fopen` now open in binary mode, which is better on Windows environments.

## 1.0.24 - 2016-06-03

### Fixed

* [Local] Creating the root directory could lead to raceconditions, which are now handled a lot nicer. Initially only
  for the constructor but now also fixed the same thing for all the write operations.


## 1.0.23 - 2016-06-03

### Altered

* Default file/directory permissions are non executable.

## 1.0.22 - 2016-04-28

### Fixed

* Regression fix, the "0" root directory is now possible again.

## 1.0.21 - 2016-04-22

### Fixed

* Explicitly return false when a `has` call receives an empty filename.
* MounManager `copy` and `move` operators now comply to the `Filesystem`'s signature.

## 1.0.20 - 2016-03-14

### Improved

* MimeType detection now falls back on extension guessing when the contents is a resource.

## 1.0.19 - 2016-03-12

### Fixed

* [Util::normalizeRelativePath] `'.'` didn't normalize to `''`, this is now fixed.

## 1.0.18 - 2016-03-07

### Fixed

* Reverted "Simplified Util::pathinfo, dirname key always exists." which had unexpected side-effects.

## 1.0.17 - 2016-02-19

### Fixed

* [Util::guessMimeType] Worked around incorrect detection of assembly mime-type. (#608)

## 1.0.16 - 2015-12-19

### Fixed

* [Ftp::isConnected] PHP warnings are prevented by improving the connection check.
* [Ftp::listContents] Recursive listings not use the `R` flag instead of the function param.
* [Ftp::listContents] The `*` character is now properly escaped.
* [Ftp::getMetadata] The `*` character is now properly escaped.
* [Ftp] An `ignorePassiveAddress` option has been added to allow NAS FTP servers to work.
* [Util] Mimetype `application/x-empty` is not treated as `text/plain` and will fall back to extension based mimetype checks.
* [Local] Unreadable files no longer cause a Fatal error, they're not a catchable exception.

## 1.0.15 - 2015-10-01

### Fixed

* [Util::emulateDirectories] Now emulates correctly when a mix of files and directories are returned.

## 1.0.14 - 2015-09-28

### Added

* [Adapter\Local] Now has configurable file and directory permissions.

## 1.0.13 - 2015-09-20

### Fixed

* [Adapter\Ftp] Now tries to reconnect when a connection is dropped.

## 1.0.12 - 2015-09-05

### Fixed

* [Util::pathinfo] Now checks for existence of the dirname key, it's missing in some PHP versions.

## 1.0.11 - 2015-07-18

### Fixed

* [Adapter\Local::deleteDir] Now removes up links correctly.

## 1.0.10 - 2015-07-21

### Fixed

* [Filesystem::listContents] The implementation is clearer now and works more reliably for windows users.

## 1.0.9 - 2015-07-13

### Fixed

* [Filesystem::listContents] This function now uses DIRECTORY_SEPARATOR when the local adapter is used.

## 1.0.8 - 2015-07-12

### Altered

* [Local::deleteDir] This function now uses the correct (reversed) iterator instead of relying in listContents.

### Added

* [Local] The Local adapter now has the ability to skip links using Local::SKIP_LINKS as the third constructor argument.

## 1.0.7 - 2015-07-11

### Fixed

* [Filesystem] Fixed the handling of directories named "0".

## 1.0.6 - 2015-07-08

### Fixed

* [Adapter\Local] Directories are no longer created with the 0777 permissions which is unsafe for shared hosting environments.

## 1.0.5 - 2015-07-08

### Fixed

* [Filesystem::listContent] Emulated directories didn't respect the natural sorting, this is now corrected in the listContents method.
* [Filesystem::listContents] The result excess from listing calls wasn't filtered strict enough, this is now improved.

### Added

* [Handler] Added getter for the Filesystem.
* [Handler] Now allows plugins calls.

## 1.0.4 - 2015-06-07

### Fixed

* [Adapter\Ftp] Now handles windows FTP servers.
* [Adapter\Local] Symlinks are now explicitly not supported, this was previously broken.
* [Adapter\Ftp] Detecting whether a path is a directory or not is more reliable.
* [Adapter\SynologyFtp] Has been renamed to Ftpd (The original class still exists for BC).
* [Filesystem] Not uses `getAdapter` internally to aid extension.
* [Adapter\Local] Now uses `umask` when creating directories to make it more reliable.
* [Misc] Coding style fixes.

## 1.0.3 - 2015-03-29

### Fixed

* #429: Handle FTP filenames with leading spaces.
* #418: Handle FTP filenames with dot prefixes.
* #427: Path normalising edge case resolved.

## 1.0.2 2015-03-10

### Altered

* [Adapter\Local] Again allows read only dirs to be the adapter's root.

## 1.0.1 - 2015-01-23

### Fixed

* Re-added missing metadata from pathinfo to `getMetadata` calls.

## 1.0.0 - 2015-01-19

### Removed

* Adapters moved into their own repo's: AwsS3, Dropbox, GridFS, Rackspace
* [Filesystem] Caching is removed and moved into it's own repo as an adapter decorator.

### Fixed

* [FilesystemInterface] This interface is now no longer related to the AdapterInterface and now correctly specifies return type.
* [AdapterInterface] The adapter interface now consistently specifies return type.

### Altered

* [AbstractAdapter / Polyfills] Polyfill methods from the AbstractAdapter are now moved to their own traits and only included in adapters that need them.

## 0.5.12 - 2014-11-05

### Fixed

* [Cache] Cache contents is now in control over what's cached instead of the implicit controle the adapters had.

## 0.5.11 - 2014-11-05

### Fixed

* [AwsS3] Removed raw response from response array
* [Cache] Ensure cache response is JSON formatted and has the correct entries.

## 0.5.10 - 2014-10-28

### Fixed

* [AwsS3] Contents supplied during AwsS3::write is now cached like all the other adapters. (Very minor chance of this happening)
* [AwsS] Detached stream from guzzle response to prevent it from closing on EntityBody destruction.
* [Util] Paths with directory names or file names with double dots are now allowed.
* [Cache:Noop] Added missing readStream method.

## 0.5.9 - 2014-10-18

### Fixed

* [AwsS3] CacheControl write option is now correctly mapped.
* [AwsS3] writeStream now properly detects Body type which resulted in cache corruption: c7246e3341135baad16180760ece3967da7a44f3

## 0.5.8 - 2014-10-17

### Fixed

* [Rackspace] Path prefixing done twice when retrieving meta-data.
* [Core] Finfo is only used to determine mime-type when available.
* [AwsS3] Previously set ACL is now respected in rename and copy.

### Added

* Stash cache adapter.


---

## 0.5.7 - 2014-09-16

### Fixed

* Path prefixing would done twice for rackspace when using streams for writes or updates.

---

## 0.5.6 - 2014-09-09

### Added

- Copy Adapter

### Fixed

- Dropbox path normalisation.

---<|MERGE_RESOLUTION|>--- conflicted
+++ resolved
@@ -1,15 +1,13 @@
 # Changelog
 
-<<<<<<< HEAD
+## 1.0.54 - 2019-08-24
+
+* Fixed metadata fetching of the existing directory in Ftpd.
+
 ## 1.0.54 - 2019-08-23
 
 * Fixed directory creation race condition
 * Prevent mime-type lookup when known in config
-=======
-## 1.0.54 - 2019-08-11
-
-* Fixed metadata fetching of the existing directory in Ftpd.
->>>>>>> 3e37c0b1
 
 ## 1.0.53 - 2019-06-18
 
