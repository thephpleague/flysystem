--- conflicted
+++ resolved
@@ -3,11 +3,8 @@
 ## 1.0.5 - UNRELEASED
 
 * [Filesystem::listContent] Emulated directories didn't respect the natural sorting, this is now corrected in the listContents method.
-<<<<<<< HEAD
 * [Handler] Added getter for the Filesystem.
-=======
-* [Handler] Now allows magic calls for plugins
->>>>>>> 89b2ffd2
+* [Handler] Now allows plugins calls
 
 ## 1.0.4 - 2015-06-07
 
