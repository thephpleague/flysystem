--- conflicted
+++ resolved
@@ -1,12 +1,5 @@
 # Changelog
 
-<<<<<<< HEAD
-## 1.0.53 - 2019-06-18
-
-* Clear stat cache before getting file metadata.
-
-=======
->>>>>>> 80acd67e
 ## 1.0.54 - 2019-08-23
 
 * Fixed directory creation race condition
@@ -14,11 +7,7 @@
 
 ## 1.0.53 - 2019-06-18
 
-<<<<<<< HEAD
-* Missing entry, will check back later.
-=======
 * Clear stat cache before getting file metadata.
->>>>>>> 80acd67e
 
 ## 1.0.52 - 2019-05-20
 
