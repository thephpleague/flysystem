--- conflicted
+++ resolved
@@ -77,10 +77,7 @@
 * Dropbox
 * Copy
 * Ftp
-<<<<<<< HEAD
 * Http (through guzzle 5)
-=======
->>>>>>> a41d156d
 * Sftp (through phpseclib)
 * Zip (through ZipArchive)
 * WebDAV (through SabreDAV)
