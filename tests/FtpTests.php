--- conflicted
+++ resolved
@@ -107,11 +107,7 @@
         return false;
     }
 
-<<<<<<< HEAD
-    if (in_array($directory, ['file1.txt', 'file2.txt', 'file3.txt', 'dir1'])) {
-=======
-    if (in_array($directory, ['file1.txt', 'file2.txt', 'dir1', 'file1.with-total-line.txt', 'file1.with-invalid-line.txt'])) {
->>>>>>> 39a0a215
+    if (in_array($directory, ['file1.txt', 'file2.txt', 'file3.txt', 'dir1', 'file1.with-total-line.txt', 'file1.with-invalid-line.txt'])) {
         return false;
     }
 
